package orangle.seniorsync.crm.requestmanagement.mapper;

<<<<<<< HEAD
import orangle.seniorsync.crm.staffmanagement.repository.StaffRepository;
=======
>>>>>>> 2b9db09b
import orangle.seniorsync.crm.requestmanagement.dto.SeniorRequestDto;
import orangle.seniorsync.crm.requestmanagement.model.SeniorRequest;
import orangle.seniorsync.crm.requestmanagement.service.RequestMappingService;
import org.mapstruct.Mapper;
import org.mapstruct.Mapping;
import org.mapstruct.ReportingPolicy;
import org.springframework.beans.factory.annotation.Autowired;

import java.math.BigDecimal;
import java.time.OffsetDateTime;

@Mapper(componentModel = "spring", unmappedTargetPolicy = ReportingPolicy.IGNORE)
public abstract class SeniorRequestMapper {

    @Autowired
    protected RequestMappingService requestMappingService;

    @Mapping(target = "assignedStaffName", source = "assignedStaffId", qualifiedByName = "mapStaffName")
    @Mapping(target = "isSpam", source = "id", qualifiedByName = "mapSpamStatus")
    @Mapping(target = "spamConfidenceScore", source = "id", qualifiedByName = "mapSpamConfidence") 
    @Mapping(target = "spamDetectionReason", source = "id", qualifiedByName = "mapSpamReason")
    @Mapping(target = "spamDetectedAt", source = "id", qualifiedByName = "mapSpamDetectedAt")
    @Mapping(target = "requestTypeName", source = "requestTypeId", qualifiedByName = "mapRequestTypeName")
    public abstract SeniorRequestDto toDto(SeniorRequest seniorRequest);

    @org.mapstruct.Named("mapStaffName")
    protected String mapStaffName(Long assignedStaffId) {
        return requestMappingService.getStaffName(assignedStaffId);
    }
    
    @org.mapstruct.Named("mapSpamStatus")
    protected Boolean mapSpamStatus(Long requestId) {
        return requestMappingService.getSpamStatus(requestId);
    }
    
    @org.mapstruct.Named("mapSpamConfidence")
    protected BigDecimal mapSpamConfidence(Long requestId) {
        return requestMappingService.getSpamConfidence(requestId);
    }
    
    @org.mapstruct.Named("mapSpamReason")
    protected String mapSpamReason(Long requestId) {
        return requestMappingService.getSpamReason(requestId);
    }
    
    @org.mapstruct.Named("mapSpamDetectedAt")
    protected OffsetDateTime mapSpamDetectedAt(Long requestId) {
        return requestMappingService.getSpamDetectedAt(requestId);
    }

    @org.mapstruct.Named("mapRequestTypeName")
    protected String mapRequestTypeName(Long requestTypeId) {
        return requestMappingService.getRequestTypeName(requestTypeId);
    }
}<|MERGE_RESOLUTION|>--- conflicted
+++ resolved
@@ -1,9 +1,6 @@
 package orangle.seniorsync.crm.requestmanagement.mapper;
 
-<<<<<<< HEAD
 import orangle.seniorsync.crm.staffmanagement.repository.StaffRepository;
-=======
->>>>>>> 2b9db09b
 import orangle.seniorsync.crm.requestmanagement.dto.SeniorRequestDto;
 import orangle.seniorsync.crm.requestmanagement.model.SeniorRequest;
 import orangle.seniorsync.crm.requestmanagement.service.RequestMappingService;
@@ -23,7 +20,7 @@
 
     @Mapping(target = "assignedStaffName", source = "assignedStaffId", qualifiedByName = "mapStaffName")
     @Mapping(target = "isSpam", source = "id", qualifiedByName = "mapSpamStatus")
-    @Mapping(target = "spamConfidenceScore", source = "id", qualifiedByName = "mapSpamConfidence") 
+    @Mapping(target = "spamConfidenceScore", source = "id", qualifiedByName = "mapSpamConfidence")
     @Mapping(target = "spamDetectionReason", source = "id", qualifiedByName = "mapSpamReason")
     @Mapping(target = "spamDetectedAt", source = "id", qualifiedByName = "mapSpamDetectedAt")
     @Mapping(target = "requestTypeName", source = "requestTypeId", qualifiedByName = "mapRequestTypeName")
@@ -33,22 +30,22 @@
     protected String mapStaffName(Long assignedStaffId) {
         return requestMappingService.getStaffName(assignedStaffId);
     }
-    
+
     @org.mapstruct.Named("mapSpamStatus")
     protected Boolean mapSpamStatus(Long requestId) {
         return requestMappingService.getSpamStatus(requestId);
     }
-    
+
     @org.mapstruct.Named("mapSpamConfidence")
     protected BigDecimal mapSpamConfidence(Long requestId) {
         return requestMappingService.getSpamConfidence(requestId);
     }
-    
+
     @org.mapstruct.Named("mapSpamReason")
     protected String mapSpamReason(Long requestId) {
         return requestMappingService.getSpamReason(requestId);
     }
-    
+
     @org.mapstruct.Named("mapSpamDetectedAt")
     protected OffsetDateTime mapSpamDetectedAt(Long requestId) {
         return requestMappingService.getSpamDetectedAt(requestId);

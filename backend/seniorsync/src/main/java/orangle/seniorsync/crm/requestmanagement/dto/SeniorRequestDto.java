--- conflicted
+++ resolved
@@ -18,14 +18,11 @@
         OffsetDateTime completedAt,
         RequestStatus status,
         String assignedStaffName,
-<<<<<<< HEAD
-        String requestTypeName
-=======
+        String requestTypeName,
         // Spam detection fields
         Boolean isSpam,
         BigDecimal spamConfidenceScore,
         String spamDetectionReason,
         OffsetDateTime spamDetectedAt
->>>>>>> 9f465262
 ) {
 }
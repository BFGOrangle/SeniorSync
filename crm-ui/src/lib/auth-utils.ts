"use client";
import { fetchAuthSession } from "aws-amplify/auth";

export const getBearerToken = async (): Promise<string> => {
  const session = await fetchAuthSession();
  let token = "";
  if (session && session.tokens && session.tokens.accessToken) {
    token = `Bearer ${session.tokens.accessToken}`;
<<<<<<< HEAD
=======
    // console.log("Token:  " + token);
>>>>>>> 13261a9e
  } else {
    console.error("Error in retrieving access token.");
  }
  return token;
};

export const createAuthenticatedRequestConfig = async (
  method: "GET" | "POST" | "PUT" | "DELETE" | "PATCH" = "GET", 
  body?: Record<string, unknown>
): Promise<RequestInit> => {
  const config: RequestInit = {
    method,
    headers: {
      "Content-Type": "application/json",
      "Authorization": await getBearerToken(),
      "accept": "*/*",
    }
  };

  if (body) {
    config.body = JSON.stringify(body);
  }

  return config;
};<|MERGE_RESOLUTION|>--- conflicted
+++ resolved
@@ -6,10 +6,7 @@
   let token = "";
   if (session && session.tokens && session.tokens.accessToken) {
     token = `Bearer ${session.tokens.accessToken}`;
-<<<<<<< HEAD
-=======
-    // console.log("Token:  " + token);
->>>>>>> 13261a9e
+
   } else {
     console.error("Error in retrieving access token.");
   }

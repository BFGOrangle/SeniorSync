--- conflicted
+++ resolved
@@ -160,17 +160,10 @@
     if (!createForm.isValid) return;
 
     setLoading('create', true);
-<<<<<<< HEAD
-    // Pass the characteristics tags array to the conversion function
-    const result = await createSenior(createForm.toCreateDto(characteristicsTags));    
-    setLoading('create', false);
-
-=======
     
     // Create the senior with temporary lastName
     const result = await createSenior(createForm.toCreateDto(characteristicsTags));
     
->>>>>>> b4a7ca4a
     if (result) {
       // Update the lastName to use the auto-generated ID
       const updateDto: UpdateSeniorDto = {
@@ -221,10 +214,6 @@
   const [newCareLevelColor, setNewCareLevelColor] = useState("#6b7280");
 
   useEffect(() => {
-<<<<<<< HEAD
-    if (isCreateDialogOpen) {
-      createForm.updateField('firstName', 'SENIOR');
-=======
     // Reset form when dialog opens
     if (isCreateDialogOpen) {
       createForm.reset();
@@ -243,9 +232,9 @@
       setCustomCareLevels(JSON.parse(savedCareLevels));
     } catch (e) {
       console.error("Failed to parse custom care levels from localStorage", e);
->>>>>>> b4a7ca4a
     }
-  }, [isCreateDialogOpen]);
+  }
+}, []);
 
 
   // Function to open requests modal for a senior

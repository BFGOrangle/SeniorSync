--- conflicted
+++ resolved
@@ -35,11 +35,8 @@
 import { useCurrentUser } from "@/contexts/user-context";
 import { cn } from "@/lib/utils";
 import InitialsAvatar from "@/components/initials-avatar";
-<<<<<<< HEAD
+import { SpamIndicatorBadge } from "@/components/spam-indicator-badge";
 import { ErrorMessageCallout } from "@/components/error-message-callout";
-=======
-import { SpamIndicatorBadge } from "@/components/spam-indicator-badge";
->>>>>>> 2b9db09b
 
 type Priority = "low" | "medium" | "high" | "urgent";
 type Status = "todo" | "in-progress" | "completed";

--- conflicted
+++ resolved
@@ -17,13 +17,9 @@
   BarChart3
 } from "lucide-react";
 import { useAIRecommendations } from "@/hooks/use-ai-recommendations";
-<<<<<<< HEAD
-import { RecommendedRequestCard } from "@/components/recommended-request-card";
-import { ErrorMessageCallout } from "@/components/error-message-callout";
-=======
 import { AIRecommendationUtils } from "@/types/ai-recommendations";
 import { AIRecommendationsView } from "@/components/ai-recommendations-view";
->>>>>>> 2b9db09b
+import { ErrorMessageCallout } from "@/components/error-message-callout";
 import { cn } from "@/lib/utils";
 
 interface AIRecommendationsProps {
@@ -35,9 +31,9 @@
  * Main AI Recommendations component - wrapper around the new AIRecommendationsView
  * Maintains backward compatibility while providing access to new features
  */
-export function AIRecommendations({ 
-  className, 
-  showAdvancedFeatures = true 
+export function AIRecommendations({
+  className,
+  showAdvancedFeatures = true
 }: AIRecommendationsProps) {
   const {
     recommendations,
@@ -55,7 +51,7 @@
 
   if (showNewInterface || showAdvancedFeatures) {
     return (
-      <AIRecommendationsView 
+      <AIRecommendationsView
         className={className}
         showBatchProcessing={showAdvancedFeatures}
         showPriorityRanking={showAdvancedFeatures}
@@ -353,27 +349,27 @@
               <TrendingUp className="h-3 w-3" />
               #{rank}
             </Badge>
-            
-            <Badge 
-              variant="outline" 
+
+            <Badge
+              variant="outline"
               className={cn("text-xs", AIRecommendationUtils.getStatusColor(recommendation.status))}
             >
               {recommendation.status}
             </Badge>
-            
+
             {recommendation.urgencyLevel && (
-              <Badge 
-                variant="outline" 
+              <Badge
+                variant="outline"
                 className={cn("text-xs", AIRecommendationUtils.getUrgencyColor(recommendation.urgencyLevel))}
               >
                 {AIRecommendationUtils.formatUrgencyLevel(recommendation.urgencyLevel)}
               </Badge>
             )}
           </div>
-          
+
           {recommendation.priorityScore && (
-            <Badge 
-              variant="outline" 
+            <Badge
+              variant="outline"
               className={cn("text-xs", AIRecommendationUtils.getPriorityScoreColor(recommendation.priorityScore))}
             >
               {AIRecommendationUtils.formatPriorityScore(recommendation.priorityScore)}
@@ -385,13 +381,13 @@
           <div className="text-sm font-medium text-gray-900">
             Request #{recommendation.requestId}
           </div>
-          
+
           {recommendation.recommendationText && (
             <p className="text-sm text-gray-600 line-clamp-3">
               {recommendation.recommendationText}
             </p>
           )}
-          
+
           <div className="flex items-center gap-3 text-xs text-gray-500">
             <div className="flex items-center gap-1">
               <Clock className="h-3 w-3" />

/**
 * Base HTTP client with JWT authentication for SeniorSync API services
 * 
 * This client automatically:
 * - Adds JWT authentication headers from AWS Amplify Cognito session
 * - Handles common error responses  
 * - Provides type-safe HTTP methods
 * - Can be extended by service-specific clients for custom error handling
 */

import { createAuthenticatedRequestConfig } from '@/lib/auth-utils';

// Base error class for API errors
export class BaseApiError extends Error {
  constructor(
    public status: number,
    public statusText: string,
    public errors: Array<{ message: string; timestamp: string; field?: string; rejectedValue?: any }> = [],
    public timestamp?: string
  ) {
    super(`API Error ${status}: ${statusText}`);
    this.name = 'BaseApiError';
  }
}

// Base validation error class
export class BaseValidationError extends BaseApiError {
  constructor(
    public validationErrors: Array<{ message: string; field: string; rejectedValue?: any; timestamp: string }>,
    status: number = 400,
    statusText: string = 'Validation Error'
  ) {
    super(status, statusText, validationErrors);
    this.name = 'BaseValidationError';
  }
}

/**
 * Authenticated HTTP client base class
 * Services can extend this for service-specific error handling
 */
export class AuthenticatedApiClient {
  protected async request<T>(
    url: string,
    options: RequestInit = {}
  ): Promise<T> {
<<<<<<< HEAD
    // 🐛 DEBUG: Log all request details
    console.group('🌐 API Request Debug');
    console.log('📍 URL:', url);
    console.log('🔧 Method:', options.method || 'GET');
    console.log('🌍 Current location:', window.location.href);
    
    // Check if URL looks like it might be going to Next.js instead of backend
    const urlObj = new URL(url, window.location.origin);
    console.log('🎯 Resolved URL:', urlObj.href);
    console.log('🏠 Target host:', urlObj.host);
    console.log('📡 Target port:', urlObj.port);
=======
    console.log('🔐 AuthenticatedApiClient: Making request to', url);
    
    // 🔑 JWT Authentication from NextAuth session
    const { getSession } = await import('next-auth/react');
    const session = await getSession();
    
    console.log('🔐 AuthenticatedApiClient: Session exists?', !!session);
    console.log('🔐 AuthenticatedApiClient: Access token exists?', !!((session as any)?.accessToken));
    
    if (session) {
      console.log('🔐 AuthenticatedApiClient: Full session object:', {
        user: (session as any)?.user,
        accessToken: (session as any)?.accessToken ? 'EXISTS' : 'MISSING',
        tokenLength: (session as any)?.accessToken?.length || 0
      });
    }
    
    const defaultHeaders = {
      'Content-Type': 'application/json',
      'Accept': 'application/json',
      // Add JWT token if available
      // eslint-disable-next-line @typescript-eslint/no-explicit-any
      ...((session as any)?.accessToken && {
        // eslint-disable-next-line @typescript-eslint/no-explicit-any
        'Authorization': `Bearer ${(session as any).accessToken}`
      })
    };
>>>>>>> 2b9db09b

    // Use existing auth-utils function for authentication
    const method = (options.method as "GET" | "POST" | "PUT" | "DELETE" | "PATCH") || "GET";
    const body = options.body ? JSON.parse(options.body as string) : undefined;
    const config = await createAuthenticatedRequestConfig(method, body);
    
    // Merge with any additional options (preserving custom headers)
    const finalConfig: RequestInit = {
      ...config,
      ...options,
      headers: {
        ...config.headers,
        ...options.headers,
      },
    };

<<<<<<< HEAD
    console.log('📤 Final headers:', finalConfig.headers);
=======
    console.log('🔐 AuthenticatedApiClient: Request config headers:', Object.keys(config.headers || {}));
    
    // Enhanced debugging for authentication
    if (config.headers && 'Authorization' in config.headers) {
      const authHeader = (config.headers as any).Authorization;
      console.log('🔐 AuthenticatedApiClient: Authorization header present:', !!authHeader);
      if (authHeader) {
        console.log('🔐 AuthenticatedApiClient: Auth header length:', authHeader.length);
        console.log('🔐 AuthenticatedApiClient: Auth header starts with Bearer:', authHeader.startsWith('Bearer '));
      }
    } else {
      console.log('🚨 AuthenticatedApiClient: NO Authorization header found!');
    }
>>>>>>> 2b9db09b

    try {
      console.log('🚀 Sending fetch request...');
      const response = await fetch(url, finalConfig);
      
      // 🐛 DEBUG: Log detailed response information
      console.log('📡 Response received!');
      console.log('📊 Status:', response.status);
      console.log('📝 Status Text:', response.statusText);
      console.log('🌐 Response URL:', response.url);
      console.log('📋 Response Headers:', Object.fromEntries(response.headers.entries()));
      
      // Check if response URL differs from request URL (redirects)
      if (response.url !== url) {
        console.warn('🔄 Request was redirected!');
        console.warn('🎯 Original URL:', url);
        console.warn('📍 Final URL:', response.url);
      }

      console.groupEnd();
      
      console.log('🔐 AuthenticatedApiClient: Response status:', response.status, response.statusText);
      
      if (!response.ok) {
        await this.handleErrorResponse(response);
      }

<<<<<<< HEAD
      // Handle empty responses
      if (response.status === 204 || response.headers.get('content-length') === '0') {
        return undefined as T;
      }

      // Try to parse JSON response
      try {
        return await response.json();
      } catch (parseError) {
        // If JSON parsing fails, return the text content
        const text = await response.text();
        return text as unknown as T;
      }
    } catch (error) {
      console.groupEnd();
      
      // 🐛 DEBUG: Log the actual error details
      console.group('❌ API Request Error');
      // console.error('Error type:', error.constructor.name);
      console.error('Error message:', error instanceof Error ? error.message : error);
      console.error('Full error:', error);
      
      // Check if it's a network error vs API error
      if (error instanceof TypeError && error.message.includes('fetch')) {
        console.error('🌐 This looks like a network/CORS error');
        console.error('🔍 Possible causes:');
        console.error('   1. Backend server is not running');
        console.error('   2. CORS configuration issue');
        console.error('   3. Network connectivity problem');
      }
      
      console.groupEnd();
=======
      // Handle empty responses (204 No Content)
      if (response.status === 204) {
        console.log('🔐 AuthenticatedApiClient: 204 No Content response');
        return null as T;
      }

      const data = await response.json();
      console.log('🔐 AuthenticatedApiClient: Response data type:', typeof data, 'length:', Array.isArray(data) ? data.length : 'N/A');
      return data;
    } catch (error) {
      console.error('🔐 AuthenticatedApiClient: Request failed:', error);
>>>>>>> 2b9db09b
      
      if (error instanceof BaseApiError) {
        throw error;
      }
      
      // Network or other errors
      throw new BaseApiError(0, 'Network Error', [{
        message: error instanceof Error ? error.message : 'An unexpected error occurred',
        timestamp: new Date().toISOString()
      }]);
    }
  }

  /**
   * Default error handling - can be overridden by service-specific clients
   */
  protected async handleErrorResponse(response: Response): Promise<never> {
    console.error('🚨 API Error Response:', {
      status: response.status,
      statusText: response.statusText,
      url: response.url,
      headers: Object.fromEntries(response.headers.entries())
    });

    let errorData: any;
    
    // 🐛 DEBUG: Log error response details
    console.group('❌ API Error Response Debug');
    console.log('📊 Error Status:', response.status);
    console.log('📝 Error Status Text:', response.statusText);
    console.log('🌐 Error Response URL:', response.url);
    console.log('📋 Error Response Headers:', Object.fromEntries(response.headers.entries()));
    
    try {
      errorData = await response.json();
<<<<<<< HEAD
      console.log('📄 Error Response Body:', errorData);
    } catch (parseError) {
      console.log('❌ Failed to parse error response as JSON');
      console.log('🔍 Parse Error:', parseError);
      
      // Try to get the response as text
      try {
        const textResponse = await response.text();
        console.log('📄 Error Response Text:', textResponse);
        
        // Check if this looks like an HTML error page (Next.js default error)
        if (textResponse.includes('<html') || textResponse.includes('<!DOCTYPE')) {
          console.warn('🚨 Received HTML response - this might be a Next.js error page!');
          console.warn('💡 This suggests the request went to Next.js instead of your backend');
        }
      } catch (textError) {
        console.log('❌ Failed to get error response as text:', textError);
      }
      
      console.groupEnd();
      
=======
      console.error('🚨 Error Response Body:', errorData);
    } catch {
      console.error('🚨 Could not parse error response as JSON');
>>>>>>> 2b9db09b
      // If JSON parsing fails, create a generic error
      throw new BaseApiError(
        response.status,
        response.statusText,
        [{ message: 'An unexpected error occurred', timestamp: new Date().toISOString() }]
      );
    }
    
    console.groupEnd();

    // Handle validation errors (400)
    if (response.status === 400 && errorData.errors) {
      const validationErrors = errorData.errors.map((error: any) => ({
        message: error.message || 'Validation error',
        field: error.field || '',
        rejectedValue: error.rejectedValue,
        timestamp: errorData.timestamp || new Date().toISOString()
      }));
      
      throw new BaseValidationError(validationErrors);
    }

    // Handle other API errors
    throw new BaseApiError(
      response.status,
      response.statusText,
      errorData.errors || [{ 
        message: errorData.message || 'An error occurred', 
        timestamp: errorData.timestamp || new Date().toISOString() 
      }]
    );
  }

  // HTTP method implementations
  async get<T>(url: string): Promise<T> {
    return this.request<T>(url, { method: 'GET' });
  }

  async post<T>(url: string, data: any): Promise<T> {
    return this.request<T>(url, {
      method: 'POST',
      body: JSON.stringify(data),
    });
  }

  async put<T>(url: string, data: any): Promise<T> {
    return this.request<T>(url, {
      method: 'PUT',
      body: JSON.stringify(data),
    });
  }

  async delete<T>(url: string): Promise<T> {
    return this.request<T>(url, { method: 'DELETE' });
  }

  async patch<T>(url: string, data: any): Promise<T> {
    return this.request<T>(url, {
      method: 'PATCH',
      body: JSON.stringify(data),
    });
  }
}<|MERGE_RESOLUTION|>--- conflicted
+++ resolved
@@ -44,53 +44,11 @@
     url: string,
     options: RequestInit = {}
   ): Promise<T> {
-<<<<<<< HEAD
-    // 🐛 DEBUG: Log all request details
-    console.group('🌐 API Request Debug');
-    console.log('📍 URL:', url);
-    console.log('🔧 Method:', options.method || 'GET');
-    console.log('🌍 Current location:', window.location.href);
-    
-    // Check if URL looks like it might be going to Next.js instead of backend
-    const urlObj = new URL(url, window.location.origin);
-    console.log('🎯 Resolved URL:', urlObj.href);
-    console.log('🏠 Target host:', urlObj.host);
-    console.log('📡 Target port:', urlObj.port);
-=======
-    console.log('🔐 AuthenticatedApiClient: Making request to', url);
-    
-    // 🔑 JWT Authentication from NextAuth session
-    const { getSession } = await import('next-auth/react');
-    const session = await getSession();
-    
-    console.log('🔐 AuthenticatedApiClient: Session exists?', !!session);
-    console.log('🔐 AuthenticatedApiClient: Access token exists?', !!((session as any)?.accessToken));
-    
-    if (session) {
-      console.log('🔐 AuthenticatedApiClient: Full session object:', {
-        user: (session as any)?.user,
-        accessToken: (session as any)?.accessToken ? 'EXISTS' : 'MISSING',
-        tokenLength: (session as any)?.accessToken?.length || 0
-      });
-    }
-    
-    const defaultHeaders = {
-      'Content-Type': 'application/json',
-      'Accept': 'application/json',
-      // Add JWT token if available
-      // eslint-disable-next-line @typescript-eslint/no-explicit-any
-      ...((session as any)?.accessToken && {
-        // eslint-disable-next-line @typescript-eslint/no-explicit-any
-        'Authorization': `Bearer ${(session as any).accessToken}`
-      })
-    };
->>>>>>> 2b9db09b
-
     // Use existing auth-utils function for authentication
     const method = (options.method as "GET" | "POST" | "PUT" | "DELETE" | "PATCH") || "GET";
     const body = options.body ? JSON.parse(options.body as string) : undefined;
     const config = await createAuthenticatedRequestConfig(method, body);
-    
+
     // Merge with any additional options (preserving custom headers)
     const finalConfig: RequestInit = {
       ...config,
@@ -101,51 +59,15 @@
       },
     };
 
-<<<<<<< HEAD
-    console.log('📤 Final headers:', finalConfig.headers);
-=======
-    console.log('🔐 AuthenticatedApiClient: Request config headers:', Object.keys(config.headers || {}));
-    
-    // Enhanced debugging for authentication
-    if (config.headers && 'Authorization' in config.headers) {
-      const authHeader = (config.headers as any).Authorization;
-      console.log('🔐 AuthenticatedApiClient: Authorization header present:', !!authHeader);
-      if (authHeader) {
-        console.log('🔐 AuthenticatedApiClient: Auth header length:', authHeader.length);
-        console.log('🔐 AuthenticatedApiClient: Auth header starts with Bearer:', authHeader.startsWith('Bearer '));
-      }
-    } else {
-      console.log('🚨 AuthenticatedApiClient: NO Authorization header found!');
-    }
->>>>>>> 2b9db09b
-
     try {
-      console.log('🚀 Sending fetch request...');
       const response = await fetch(url, finalConfig);
-      
-      // 🐛 DEBUG: Log detailed response information
-      console.log('📡 Response received!');
-      console.log('📊 Status:', response.status);
-      console.log('📝 Status Text:', response.statusText);
-      console.log('🌐 Response URL:', response.url);
-      console.log('📋 Response Headers:', Object.fromEntries(response.headers.entries()));
-      
-      // Check if response URL differs from request URL (redirects)
-      if (response.url !== url) {
-        console.warn('🔄 Request was redirected!');
-        console.warn('🎯 Original URL:', url);
-        console.warn('📍 Final URL:', response.url);
-      }
 
       console.groupEnd();
-      
-      console.log('🔐 AuthenticatedApiClient: Response status:', response.status, response.statusText);
       
       if (!response.ok) {
         await this.handleErrorResponse(response);
       }
 
-<<<<<<< HEAD
       // Handle empty responses
       if (response.status === 204 || response.headers.get('content-length') === '0') {
         return undefined as T;
@@ -160,42 +82,9 @@
         return text as unknown as T;
       }
     } catch (error) {
-      console.groupEnd();
-      
-      // 🐛 DEBUG: Log the actual error details
-      console.group('❌ API Request Error');
-      // console.error('Error type:', error.constructor.name);
-      console.error('Error message:', error instanceof Error ? error.message : error);
-      console.error('Full error:', error);
-      
-      // Check if it's a network error vs API error
-      if (error instanceof TypeError && error.message.includes('fetch')) {
-        console.error('🌐 This looks like a network/CORS error');
-        console.error('🔍 Possible causes:');
-        console.error('   1. Backend server is not running');
-        console.error('   2. CORS configuration issue');
-        console.error('   3. Network connectivity problem');
-      }
-      
-      console.groupEnd();
-=======
-      // Handle empty responses (204 No Content)
-      if (response.status === 204) {
-        console.log('🔐 AuthenticatedApiClient: 204 No Content response');
-        return null as T;
-      }
-
-      const data = await response.json();
-      console.log('🔐 AuthenticatedApiClient: Response data type:', typeof data, 'length:', Array.isArray(data) ? data.length : 'N/A');
-      return data;
-    } catch (error) {
-      console.error('🔐 AuthenticatedApiClient: Request failed:', error);
->>>>>>> 2b9db09b
-      
       if (error instanceof BaseApiError) {
         throw error;
       }
-      
       // Network or other errors
       throw new BaseApiError(0, 'Network Error', [{
         message: error instanceof Error ? error.message : 'An unexpected error occurred',
@@ -217,26 +106,18 @@
 
     let errorData: any;
     
-    // 🐛 DEBUG: Log error response details
-    console.group('❌ API Error Response Debug');
-    console.log('📊 Error Status:', response.status);
-    console.log('📝 Error Status Text:', response.statusText);
-    console.log('🌐 Error Response URL:', response.url);
-    console.log('📋 Error Response Headers:', Object.fromEntries(response.headers.entries()));
-    
     try {
       errorData = await response.json();
-<<<<<<< HEAD
-      console.log('📄 Error Response Body:', errorData);
+      console.error('🚨 Error Response Body:', errorData);
     } catch (parseError) {
       console.log('❌ Failed to parse error response as JSON');
       console.log('🔍 Parse Error:', parseError);
-      
+
       // Try to get the response as text
       try {
         const textResponse = await response.text();
         console.log('📄 Error Response Text:', textResponse);
-        
+
         // Check if this looks like an HTML error page (Next.js default error)
         if (textResponse.includes('<html') || textResponse.includes('<!DOCTYPE')) {
           console.warn('🚨 Received HTML response - this might be a Next.js error page!');
@@ -245,14 +126,9 @@
       } catch (textError) {
         console.log('❌ Failed to get error response as text:', textError);
       }
-      
+
       console.groupEnd();
-      
-=======
-      console.error('🚨 Error Response Body:', errorData);
-    } catch {
-      console.error('🚨 Could not parse error response as JSON');
->>>>>>> 2b9db09b
+
       // If JSON parsing fails, create a generic error
       throw new BaseApiError(
         response.status,
@@ -260,7 +136,7 @@
         [{ message: 'An unexpected error occurred', timestamp: new Date().toISOString() }]
       );
     }
-    
+
     console.groupEnd();
 
     // Handle validation errors (400)

--- conflicted
+++ resolved
@@ -7,10 +7,7 @@
 import { Separator } from "@/components/ui/separator";
 import { AppSidebar } from "@/components/app-sidebar";
 import { UserProvider } from "@/contexts/user-context";
-<<<<<<< HEAD
 import { Loader2 } from "lucide-react";
-=======
->>>>>>> 5b890a24
 
 export default function DashboardLayout({
   children,
@@ -65,5 +62,26 @@
         </main>
       </SidebarProvider>
     </UserProvider>
+    <UserProvider>
+      <SidebarProvider defaultOpen={true}>
+        <AppSidebar />
+        <main className="flex-1 flex flex-col min-h-screen">
+          <header className="flex h-16 shrink-0 items-center gap-2 border-b bg-white px-4">
+            <SidebarTrigger className="-ml-1" />
+            <Separator orientation="vertical" className="mr-2 h-4" />
+            <div className="flex items-center gap-2">
+              <h1 className="font-semibold">SeniorSync CRM</h1>
+              <span className="text-sm text-muted-foreground">
+                Senior Care Management System
+              </span>
+            </div>
+          </header>
+          
+          <div className="flex-1 flex flex-col">
+            {children}
+          </div>
+        </main>
+      </SidebarProvider>
+    </UserProvider>
   );
 } 